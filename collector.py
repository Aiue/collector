#!/usr/bin/env python3
# Common Crawl Collector
# Written by Jens Nilsson Sahlin for Linköping University 2024
# Additional details will be available in README.md
# Licensed under GPLv3, see license.txt

import bisect
import gzip
import html.parser
import json
import logging
import logging.config
import logging.handlers
import os
from pathlib import Path
import requests
import subprocess
import time

try:
    from prometheus_client import start_http_server, Gauge, Counter, Enum, Info, Summary
except ModuleNotFoundError:
    # Create dummy references instead of the above.
    def start_http_server(port):
        pass

    class Counter:
        def __init__(*args):
            pass
        def inc(*args):
            pass

    class Gauge:
        def __init__(*args):
            pass
        def inc(*args):
            pass
        def dec(*args):
            pass
        def set(*args):
            pass
        def set_function(*args):
            pass

    class Enum:
        def __init__(*args, **kwargs):
            pass
        def state(*args):
            pass

    class Info:
        def __init__(*args):
            pass
        def info(*args):
            pass

    class Summary:
        def __init__(*args):
            pass
        def observe(*args):
            pass

# Set some constants. Or well, "constants", but anyway.
INDEX_NONE=0
INDEX_AUTO=1

# I don't like the configuration file alternatives python offers. I'll write my own.
class Config:
    # Set defaults
    archive_host = 'https://data.commoncrawl.org'
    archive_list_uri = '/cc-index/collections/index.html'
    max_file_size = 104857600 # Max file size we'll download.
                              # Currently set to 100 MiB, which may seem ridiculously large in context.
                              # Only applies to [W]ARC files.
    min_request_interval = 1.0
    max_request_interval = 60.0
    cache_index_clusters = False
    download_dir = None
    domain_list_file = Path('domains.conf')
    safe_path = Path.cwd()
    prometheus_port = 1234
    cache_dir = Path('.cache')
    notification_email = None
    mail_from_address = None
    tempdir = Path('/tmp/cccollector')
    collection_name = None
    indexing_method=INDEX_AUTO

    def __init__(self, configFile):
        if configFile.exists():
            with configFile.open('r') as f:
                for line in f.read().splitlines():
                    # This isn't pretty, but it will ensure the preferred format is viable.
                    key,value = line.split('=')
                    if key == 'pywb_collection_dir':
                        key = 'download_dir'
                    if key == 'cache_index_clusters':
                        if value.lower() == 'true': value = True
                        elif value.lower() == 'false': value = False
                        else: raise TypeError('Key %s expects boolean value, got %s' % (key, value))
                    elif key == 'min_request_interval':
                        if value.isdecimal(): value = float(value)
                        else: raise TypeError('Key %s expects float value, got %s' % (key, value))
                    elif key == 'indexing_method':
                        if value.lower() in ['download', 'none']: value = INDEX_NONE
                        elif value.lower() == 'auto': value = INDEX_AUTO
                        else: raise ValueError('Unknown indexing method: %s' % value)
                    elif key in ['max_file_size', 'prometheus_port']:
                        if value.isnumeric(): value = int(value)
                        else: raise TypeError('Key %s expects integer value, got %s' % (key, value))
                    # Allow old key if there is no conflict. To be removed later.
                    elif self.download_dir and key in ['download_dir', 'pywb_collection_dir']:
                        raise RuntimeError('Both download_dir and pywb_collection_dir has been set, only use download_dir.')
                    elif key in ['domain_list_file', 'safe_path', 'cache_dir', 'tempdir', 'download_dir']:
                        value = Path(value)
                    elif key not in ['archive_host', 'archive_list_uri', 'mail_from_address', 'notification_email', 'collection_name']:
                        raise RuntimeError('Unknown configuration key: %s' % key)
                    setattr(self, key, value)
            # Currently no other supported indexing methods, but leave like this for future reference.
            if self.indexing_method <= INDEX_AUTO and self.download_dir == None: raise RuntimeError('%s indexing requires download_dir to be set.' % ('Automatic' if self.indexing_method == INDEX_AUTO else 'No'))

config = Config(Path('collector.conf'))

# Init loggers
logger = logging.getLogger()
logging.config.fileConfig('logger.conf')
mailer = logging.getLogger('mailer')
mailer.setLevel('INFO')
if config.notification_email == None or config.mail_from_address == None:
    mailer.addHandler(logging.NullHandler())
else:
    mailer.addHandler(logging.handlers.SMTPHandler('localhost', config.mail_from_address, [config.notification_email], 'Collector Status Update'))
mailer.propagate = False

# Exceptions
class ParserError(Exception):
    pass

class BadHTTPStatus(Exception):
    pass

# Utility functions
def human_readable(b):
    for prefix in ('', 'Ki', 'Mi', 'Gi', 'Ti'): # Doubt we'll need even all of these.
        if abs(b) < 1024:
            if prefix == '':
                return '%d B' % int(b) # Just a special case to not get a float for bytes. Ensure b is treated as integer.
            return '%.1f %sB' % (b, prefix)
        b /= 1024.0
    return '%.1f PiB' % b # Fallback. If we get this: worry.

def path_is_safe(path, inst=None): # path is a Path.
    if (
            '/../' in str(path)
         or str(path).startswith('../')
         or str(path) == '..'
         or str(path).endswith('/..')
         or path.is_absolute()
            and not (
                str(path).startswith(str(config.download_dir))
             or str(path).startswith(str(config.safe_path))
             or str(path).startswith(str(config.cache_dir))
             or str(path).startswith(str(config.tempdir))
    )):
        msg = 'Unsafe path: %s' % path
        if inst and type(inst) == RemoteFile: # Type is either RemoteFile or Domain. Only RemoteFile has attributes we want to add.
            msg += ' (' + str(inst.url) + ')'  # Only url is of real interest.
            
        logger.warning(msg)
        raise ValueError(msg) # Yes, it could lead to a deadlock. But if we ever do end up here, we have bigger issues.
        return False # Won't do anything, but if we remove the raise, this will need to be here.
    return True

def is_match(entry, search):
    return entry.startswith(search + ')') or entry.startswith(search + ',')

def get_domain(domain):
    for d in Domain.domains:
        if d.domain == domain:
            return d

# Classes
class Monitor:
    monitors = {}
    status_cache = {
        'current_archive':'N/A',
        'current_domain':'N/A',
        'current_progress':'N/A',
        'latest_archive':'N/A',
    }
    def __init__(self, monitor):
        self.monitors[monitor] = self
        self.retryqueue = Gauge('collector_retryqueue', 'Retry Queue Entries')
        self.requests = Counter('collector_requests', 'Requests Sent')
        self.failed = Counter('collector_failed', 'Failed Requests')
        self.state = Enum('collector_state', 'Current State', states=['collecting', 'idle'])
        self.status = Info('collector_status', 'Collector Status Information')
        self.download_size = Summary('collector_download_size', 'Download Size')

    def get(name):
        if name in Monitor.monitors: return Monitor.monitors[name]
        return Monitor(name)

    def UpdateStatus(self, **kwargs):
        for k,v in kwargs.items():
            if k not in self.status_cache:
                logger.warning('Unknown status type: %s' % k)
                continue
            self.status_cache[k] = v
        self.status.info(self.status_cache)

class FileList: # UnkwnonStatusFileList would be a bit of a mouthful.
    filelists = {}

    def get(name):
        if name in FileList.filelists: return FileList.filelists[name]
        return FileList(name)

    def __init__(self, name):
        self.files = []

    def __len__(self):
        return len(self.files)
    
    def add(self, filename):
        bisect.insort_left(self.files, filename)

    def check_and_hack(self):
        indexfile = Path(config.download_dir.parents[0], 'indexes', 'autoindex.cdxj')
        if not indexfile.exists():
            logger.warning('%s does not exist, check your pywb configuration.' % str(indexfile))
        else:
            logger.info('Checking index status of %d files.' % len(self))
            with indexfile.open('r') as f:
                for line in f.read().splitlines():
<<<<<<< HEAD
                    logger.debug(len(self.files))
=======
                    if len(self.files) == 0:
                        break
>>>>>>> 14f1986c
                    _,_,info = line.split(' ', 2)
                    filename = json.loads(info)['filename']
                    position = bisect.bisect_left(self.files, filename)
                    if position < len(self.files) and self.files[position] == filename:
                        self.files.pop(position)
            for f in self.files:
                Path(config.download_dir, f).touch()
            logger.info('Touched %d files that were missing from pywb\'s index, they should now be indexed shortly.' % len(self.files))

class Archive:
    def __init__(self, archiveID, indexPathsFile):
        self.archiveID = archiveID
        self.indexPathsFile = RemoteFile(config.archive_host + indexPathsFile)
        self.clusterIndex = None
        self.order = None

    def __repr__(self):
        return self.archiveID

    def updatePaths(self):
        logger.debug('Updating paths for %s.', self.archiveID)
        f = RemoteFile(self.indexPathsFile)
        contents = f.read()
        for line in contents.splitlines():
            if line.endswith('cluster.idx'):
                self.clusterIndex = RemoteFile(config.archive_host + '/' + line, str(config.cache_dir) + '/' + self.archiveID + '/cluster.idx')
                self.clusterIndex.bypass_decompression = True # Special case, 1 out of 2 files without compression.
                i = line.rfind('cluster.idx')
                self.indexPathsURI = line[0:i]
        if not self.clusterIndex:
            logger.critical('Could not update paths for archive %s (incomplete or otherwise malformed paths file).', self.archiveID)
            raise ParserError('Could not update paths for archive %s (incomplete or otherwise malformed paths file).', self.archiveID)

class ArchiveList:
    def __init__(self):
        self.archives = {}
        self.lastUpdate = 0

    def __iter__(self):
        return iter(self.archives.items())

    class HTMLParser(html.parser.HTMLParser):
        archiveID = None
        tdCount = 0
        def __init__(self):
            self.archives = []
            self.isScanningTableBody = False
            super().__init__()

        def handle_starttag(self, tag, attributes):
            if tag == 'tbody':
                self.isScanningTableBody = True
            if self.isScanningTableBody:
                if tag == 'tr':
                    self.archiveID = None
                    self.tdCount = 0

                if tag == 'td':
                    self.tdCount += 1

                if tag == 'a':
                    if self.tdCount == 4:
                        # As of writing, only 'href' attributes are present.
                        # But in case this changes in the future, let's be vigilant.
                        for attribute in attributes:
                            if attribute[0] == 'href':
                                self.archives.append(Archive(self.archiveID, attribute[1]))

        def handle_endtag(self, tag):
            if tag == 'tbody':
                self.isScanningTableBody = False
                
        def handle_data(self, data):
            if self.tdCount == 1 and self.archiveID == None:
                # This is all the handling we need. The first trigger of this will be the archive ID.
                # There will be a second trigger with a newline, for unknown reason. This is why we need this handling.
                self.archiveID = data

    def update(self):
        initial = False
        if len(self.archives) == 0:
            initial = True
        if time.time() - self.lastUpdate < 86400:
            return
        logger.debug('Updating archive list.')
        index = RemoteFile(config.archive_host + config.archive_list_uri)
        index.bypass_decompression = True # Hack for this one special case (and one more)
        contents = index.read()
        parser = self.HTMLParser()
        parser.feed(contents)
        if len(parser.archives) == 0:
            logger.critical('Could not parse archive list.')
            raise ParserError('Could not parse archive list.')
        preArchiveCount = 0
        if Path('archive_count').exists():
            with Path('archive_count').open('r') as f:
                preArchiveCount = int(f.read())

        for archive in parser.archives:
            if archive.archiveID not in self.archives:
                if not initial:
                    Monitor.get('monitor').UpdateStatus(latest_archive=archive.archiveID)
                    logger.info('New archive: %s' % archive.archiveID)
                    mailer.info('New archive: %s' % archive.archiveID)
                elif len(self.archives) == 0:
                    Monitor.get('monitor').UpdateStatus(latest_archive=archive.archiveID)
                    if len(parser.archives) > preArchiveCount:
                        mailer.info('New archive: %s' % archive.archiveID)
                self.archives[archive.archiveID] = archive
                self.archives[archive.archiveID].order = len(self.archives)
                if len(self.archives) > preArchiveCount:
                    with Path('archive_count').open('w') as f:
                        f.write(str(len(self.archives)))

        parser.close()
        self.lastUpdate = time.time()
        if initial:
            logger.info('Found %d archives.', len(self.archives))

class RemoteFile:
    requests = { # Using a dict for reference retention.
        'last': 0,
        'failed': 0,
    }

    def __init__(self, url, filename=None, offset=None, length=None, domain=None, archiveID=None):
        self.url = url
        if filename and path_is_safe(Path(filename), self): # Local filename, doubles as cache indicator.
            self.filename = Path(filename)
        else:
            self.filename = None
        self.offset = offset
        self.length = length
        self.attempts = 0
        self.bypass_decompression = False
        # The following two are for status tracking
        self.domain=domain
        self.archiveID = archiveID

    def __repr__(self):
        return self.url

    def download(self):
        #logger.debug('Downloading from %s to %s', self.url, str(self.filename))
        # Essentially just a wrapper, but it simplifies things.
        if not self.filename:
            logger.error('Attempted to download file with no local filename set: %s', self.url)
        elif self.filename.exists():
            if self.length and self.filename.stat().st_size < self.length:
                logger.info('Restarting incomplete download from %s to %s', self.url, self.filename)
            else:
                logger.warning('Attempted to download already existing file:')
                logger.warning('  Filename: %s', self.filename)
                logger.warning('  URL: %s', self.url)
                logger.warning('  Size (local): %d bytes', self.filename.stat().st_size)
                logger.warning('  Size (remote): %d bytes', self.length)
                return
        try:
            contents = self.get()
        except (requests.RequestException, BadHTTPStatus) as error:
            rq = RetryQueue()
            rq.add(self)
        else:
            self.write(contents)
            self.filename.rename(Path(config.download_dir, self.filename.name))
            FileList.get('unknown_status_files').add(self.filename.name)

    def read(self):
        #logger.debug('Reading from %s', self.url)
        contents = None
        if self.filename and self.filename.exists(): # File is in cache.
            if self.length:
                size = self.length
            else:
                r = requests.head(self.url)
                size = int(r.headers['Content-Length'])

            fsize = self.filename.stat().st_size
            if fsize == size:
                #logger.debug('File is cached, reading from %s', self.filename)
                with self.filename.open('rb') as f:
                    contents = f.read()
            else:
                logger.debug('Cache file is %d bytes, remote file is %d bytes. Redownloading.', fsize, size)
                self.filename.unlink()

        if not contents:
            contents = self.get()
            if self.filename: # We should cache file.
                self.write(contents)
        if self.bypass_decompression: # special case for main index
            return contents.decode()
        return gzip.decompress(contents).decode()

    def write(self, contents):
        if not self.filename:
            raise RuntimeError('RemoteFile.write() called with no filename set: %s', url)
        #logger.debug('Writing from %s to %s', self.url, self.filename)
        if not self.filename.parents[0].exists():
            logger.info('Recursively creating directory \'%s\'.', self.filename.parents[0])
            self.filename.parents[0].mkdir(parents=True)
        with self.filename.open('wb') as f:
            f.write(contents)

    def get(self):
        #logger.debug('Getting from %s', self.url)
        time_diff = time.time() - self.requests['last']
        if (time_diff < config.min_request_interval):
            logger.debug('Request limit reached, sleeping for %f seconds.', config.min_request_interval - time_diff)
            time.sleep(config.min_request_interval - time_diff)

        time_start = time.time()
        headers = None # Should not need to be initialized/emptied, but do it anyway.
        if type(self.offset) == int and self.length:
            headers = {'Range': 'bytes=' + str(self.offset) + '-' + str(self.offset+self.length-1)}
        self.requests['last'] = time.time()
        monitor = Monitor.get('monitor')
        monitor.requests.inc()
        try:
            r = requests.get(self.url, headers=headers)
        except requests.RequestException as error:
            monitor.failed.inc()
            logger.error('Could not get %s - %s', self.url, error)
            raise
        # Note that this excludes headers.
        monitor.download_size.observe(len(r.content))
        logger.debug('Downloaded %s in %f seconds. (%s/s)' % (human_readable(len(r.content)), time.time() - time_start, human_readable(len(r.content)/(time.time()-time_start))))
        if not (r.status_code >= 200 and r.status_code < 300):
            # This could imply a problem with parsing, raise it as such rather than simply bad status.
            if r.status_code >= 400 and r.status_code < 500:
                raise ParserError('HTTP response %d indicates a potential parsing issue. This should be investigated.', r.status_code)
            monitor.failed.inc()
            sleep = config.min_request_interval * pow(1.5, self.requests['failed'])
            if sleep > config.max_request_interval:
                sleep = config.max_request_interval
            self.requests['failed'] += 1
            logger.error('Bad HTTP response %d %s for %s, sleeping for %.2f seconds (fail counter=%d).', r.status_code, r.reason, self.url, sleep, self.requests['failed'])
            time.sleep(sleep)
            raise BadHTTPStatus(self.url, self.offset, self.length, r.status_code, r.reason)

        self.requests['failed'] = 0
        return r.content

class RetryQueue:
    # Overall, very hack quality. But it will do.
    queue = [] # [RemoteFile(file1), RemoteFile(file2), ...]

    def load(self):
        if Path('retryqueue').exists():
            with open('retryqueue', 'r') as f:
                for line in f:
                    url,filename,offset,length,domain,archiveID,attempts = line.split('\t')
                    self.add(RemoteFile(url, Path(filename), int(offset), int(length), domain, archiveID), True)
                    self.queue[len(self.queue)-1].attempts = int(attempts) # Not the prettiest way of doing it, but this one case
                                                                           # does not warrant __init__ inclusion.
                logger.info('Loaded retry queue with %d items.', len(self.queue))

    def process(self):
        if len(self.queue) == 0:
            return
        item = self.queue[0]
        domain = get_domain(item.domain)
        if not domain:
            raise RuntimeError('Unknown domain in retry queue: %s %s %s', item.url, item.filename, item.domain)
        domain.updateHistory(item.archiveID, 'failed', domain.history[item.archiveID]['failed'] - 1)
        self.queue.pop(0).download()
        self.save()

    def add(self, item, no_history=None):
        if not no_history:
            domain = get_domain(item.domain)
            if not domain:
                logger.warning('\'%s\' is no longer in domain list, removing item from retry queue: %s -> %s', item.domain, item.url, item.filename)
                return # This domain is no longer on our list.
            # A slightly convoluted construction.
            domain.updateHistory(item.archiveID, 'failed', domain.history[item.archiveID]['failed'] + 1)
        self.queue.append(item)
        self.save()
        
    def save(self):
        with open('retryqueue', 'w') as f:
            for item in self.queue:
                f.write(item.url + '\t' + str(item.filename) + '\t' + str(item.offset) + '\t' + str(item.length) + '\t' + item.domain + '\t' + item.archiveID + '\t' + str(item.attempts) + '\n')
            f.close()

class Domain:
    domains = []
    
    def __init__(self, domain): # TODO: Check that it's not a duplicate.
        logger.debug('New domain: %s', domain)
        if not '.' in domain: # Additional validation will follow when building the search string.
                              # We don't need to be super strict with the verification, as long as
                              # we only have dots and alphanumeric characters. More for lining up^
            raise ValueError('Domains are expected to contain dots (.), read \'%s\'.' % domain)

        self.domain = domain
        self.searchString = ''
        domainParts = domain.split('.')
        for i in range(len(domainParts),0,-1):
            if not domainParts[i-1].replace('-', '').isalnum(): # Not the prettiest or most strictly accurate way of doing this,
                                                                # but will be sufficient for our purposes.
                raise ValueError('Domains can only contain alphanumeric characters, hyphens, and dots, read \'%s\'.' % domain)
            self.searchString += domainParts[i-1]
            if i > 1:
                self.searchString += ','
        self.loadHistory()
        Domain.domains.append(self)

    def __repr__(self):
        return self.domain

    def __eq__(self, other):
        return str(self) == str(other)

    def loadHistory(self):
        logger.debug('Loading history for %s', self.domain)

        p = Path('history/' + self.domain)

        if path_is_safe(p, self) and p.exists():
            with p.open('r') as f:
                self.history = json.load(f)
                logger.debug('Loaded search history for %s', self.domain)
        else:
            self.history = {}

    def updateHistory(self, archiveID, key, history):
        #logger.debug('Updating history for %s/%s (%s: %s)', self.domain, archiveID, key, str(history))
        if not archiveID in self.history:
            self.history[archiveID] = {'completed': 0, 'failed': 0, 'results': 0}
        self.history[archiveID][key] = history
        p = Path('history', self.domain)
        if path_is_safe(p, self):
            if not p.parents[0].exists():
                p.parents[0].mkdir()
            with Path('tempfile').open('w') as f:
                json.dump(self.history, f)
                # No log message, we might do this often.
            Path('tempfile').rename(p)

class Search:
    def __init__(self, domain, archive):
        self.domain = domain
        self.archive = archive
        self.clusters = None
        self.archives = None # A bit misleading. An archive in this case refers to an ARC or WARC,
                             # which is distinctly different from a full archive release.
                             # CC semantics can be a bit peculiar at times.

    def process(self):
        if not self.clusters:
            self.findClusters()
        if not self.archives:
            self.findArchives()
        if len(self.archives) > 0:
            self.getFile()

    def findClusters(self):
        logger.info('Processing %s in %s.', self.domain.domain, self.archive.archiveID)

        self.clusters = []
        index = []
        if not self.archive.clusterIndex: # Implies indexPathsURI is also empty
            self.archive.updatePaths()
        for line in self.archive.clusterIndex.read().splitlines():
            searchable_string,rest = line.split(' ')
            timestamp,filename,offset,length,cluster = rest.split('\t')
            index.append(
                (searchable_string, # 0
                 int(timestamp),    # 1
                 filename,          # 2
                 int(offset),       # 3
                 int(length),       # 4
                 int(cluster)       # 5
                ))

        # This search format should mean we're always left of anything matching our search string.
        position = bisect.bisect_left(index, (self.domain.searchString + ')', 0, '', 0, 0, 0))
        logger.debug('(cluster index) Potential match at line %d out of %d. (Between %s and %s)', position+1, len(index), (position <= 0 and '(index out of range)' or index[position-1][0]), index[position][0])
        # We may (and likely will) have matches in the index cluster prior to our match.
        self.clusters.append(index[position-1])
        while position < len(index):
            if is_match(index[position][0], self.domain.searchString):
                self.clusters.append(index[position])
                position += 1
            else:
                break

    def findArchives(self): # TODO: Not happy with variable names here. Need to revisit and rename.
        logger.debug('Searching %s clusters for %s', self.archive.archiveID, self.domain.domain)

        self.archives = []
        for cluster in self.clusters:
            index = []
            if config.cache_index_clusters:
                cacheFileName = str(config.cache_dir) + '/' + self.archive.archiveID + '/' + cluster[2] + '-' + str(cluster[5])
            else:
                cacheFileName = None
            indexFile = RemoteFile(
                config.archive_host + '/' + self.archive.indexPathsURI + cluster[2],
                cacheFileName,
                cluster[3],
                cluster[4])
            for line in indexFile.read().splitlines():
                searchable_string,timestamp,json = line.split(' ', 2)
                index.append((searchable_string, int(timestamp), json))

            if cluster is self.clusters[0]:
                position = bisect.bisect_left(index, (self.domain.searchString, 0, ''))
            else:
                position = 0
            logger.debug('Index insertion point at line %d out of %d. (%s)', position+1, len(index), index[position][0])            
            # Unlike the cluster index, there should be no earlier result than position.
            while position < len(index):
                if is_match(index[position][0], self.domain.searchString):
                    # Only the json data will be interesting from here on.
                    self.archives.append(index[position][2])
                    position += 1
                else:
                    break
        if len(self.archives) == 0:
            self.domain.updateHistory(self.archive.archiveID, 'completed', 0)
            Monitor.get('monitor').UpdateStatus(current_progress='N/A')
        self.domain.updateHistory(self.archive.archiveID, 'results', len(self.archives))
        logger.info('Found %d search results.', len(self.archives))

    def getFile(self):
        # First, determine what to fetch.
        if self.archive.archiveID not in self.domain.history:
            position = 0
        elif type(self.domain.history[self.archive.archiveID]['completed']) == int:
            position = self.domain.history[self.archive.archiveID]['completed']

        fileInfo = json.loads(self.archives[position])

        Monitor.get('monitor').UpdateStatus(current_progress='%d/%d (%d%%)' % (position + 1, self.domain.history[self.archive.archiveID]['results'], (100*(position + 1) / self.domain.history[self.archive.archiveID]['results'])))
        if int(fileInfo['length']) > config.max_file_size:
            logger.warning('Skipping download of %s as file exceeds size limit at %s bytes.', fileInfo['filename'], fileInfo['length'])
            self.domain.updateHistory(self.archive.archiveID, 'completed', position+1)
        else:
            filerange = '-' + fileInfo['offset'] + '-' + str(int(fileInfo['offset'])+int(fileInfo['length'])-1)

            filename = str(config.tempdir) + '/'
            if fileInfo['filename'].endswith('.arc.gz'):
                filename += fileInfo['filename'].replace('/', '-')
                filename = filename[0:len(filename)-7] + filerange + '.arc.gz'
            elif fileInfo['filename'].endswith('.warc.gz'):
                _,_,_,partial_path,_,warcfile = fileInfo['filename'].split('/')
                filename += partial_path + '-' + warcfile[0:len(warcfile)-8] + filerange + '.warc.gz'
            else:
                raise RuntimeError('Unknown file ending for %s', fileInfo['filename'])

            url = config.archive_host + '/' + fileInfo['filename']
            rf = RemoteFile(url, filename, int(fileInfo['offset']), int(fileInfo['length']), self.domain.domain, self.archive.archiveID)
            #logger.debug('Downloading from %s (range %i-%i) to %s', url, int(fileInfo['offset']), int(fileInfo['offset'])+int(fileInfo['length'])-1, filename)
            try:
                rf.download()
            except (requests.RequestException, BadHTTPStatus):
                raise
            finally:
                self.domain.updateHistory(self.archive.archiveID, 'completed', position+1)

#

def main():
    logger.info('Collector running.')
    if not Path(config.tempdir).exists():
        logger.info('Creating temp storage, %s' % str(config.tempdir))
        Path(config.tempdir).mkdir(parents=True)
    archives = ArchiveList()
    domains = []
    domains_last_modified = 0
    finished_message = False
    monitor = Monitor.get('monitor')
    monitor.state.state('idle')
    hasProcessed = False
    current_search = None

    logger.debug('Loading retry queue.')
    retryqueue = RetryQueue()
    retryqueue.load()

    start_http_server(config.prometheus_port)

    if config.indexing_method == INDEX_AUTO:
        last_index_hack = 0 # Ensure we do a pass as soon as possible.
        unknown_status_files = FileList.get('unknown_status_files')
        for archive in config.download_dir.iterdir():
            unknown_status_files.add(archive.name)
        logger.info('Cached %d previously downloaded files for index comparison.' % len(unknown_status_files))

    while True:
        monitor.retryqueue.set(len(retryqueue.queue))
        if Path(config.domain_list_file).stat().st_mtime > domains_last_modified:
            if domains_last_modified == 0:
                logger.info('Reading domain list.')
            else:
                logger.info('Domain list changed, reloading.')

            # The cheapest way would be to clear the lists we have, then rebuild them.
            # It also ensures we will honor the order they are listed in, should it have changed,
            # without any extra steps. It will, however, lack in elegance. It also means we'll have
            # to reload any history we have saved.
            # If I get spare time, I may rewrite this.

            domains = []
            Domain.domains = [] # This bit is ugly.

            with config.domain_list_file.open('r') as f:
                line_number = 0
                for line in f.read().splitlines():
                    line_number += 1
                    if len(line) == 0:
                        logger.debug('Empty line in %s, skipping.', config.domain_list_file)
                        break
                    if line in domains:
                        logger.warning('Duplicate domain: %s (line %d in %s)', line, line_number, str(config.domain_list_file))
                    else:
                        domains.append(Domain(line))

            domains_last_modified = Path(config.domain_list_file).stat().st_mtime

        archives.update()
        retryqueue.process()

        if config.indexing_method == INDEX_AUTO and time.time() - last_index_hack > 600: # Once every 10 minutes should be good.
            if len(unknown_status_files) > 0: unknown_status_files.check_and_hack()
            last_index_hack = time.time()
        
        archive = None
        domain = None
        for d in domains:
            # Not the most elegant solution, but we'll want a double break somehow.
            if domain:
                break
            for _,a in archives:
                # 1 will equal True, so instead, we will have to do a type comparison.
                if not a.archiveID in d.history or d.history[a.archiveID]['completed'] < d.history[a.archiveID]['results']:
                    domain = d
                    archive = a
                    monitor.UpdateStatus(current_domain='%s (%d/%d)' % (str(domain), domains.index(domain)+1, len(domains)), current_archive='%s (%d/%d)' % (archive.archiveID, archive.order, len(archives.archives)))
                    break

        if not domain:
            current_search = None # Make sure we're not sitting on memory we don't need.
            monitor.state.state('idle')
            if not finished_message:
                monitor.UpdateStatus(current_domain='N/A', current_archive='N/A', current_progress='N/A')
                logger.info('All searches currently finished, next archive list update check in %.2f seconds.', 86400 - (time.time() - archives.lastUpdate))
                finished_message = True
            if hasProcessed:
                mailer.info('All configured domains have been processed in all current archives.%s' % ('\n%d items remain in retry queue.' % len(retryqueue.queue) if len(retryqueue.queue) > 0 else ''))
                hasProcessed = False
            time.sleep(10)
            continue

        monitor.state.state('collecting')
        finished_message = False

        if not current_search or current_search.domain != domain or current_search.archive != archive:
            current_search = Search(domain, archive)
        try:
            current_search.process()
        except (requests.RequestException, BadHTTPStatus) as error:
            if isinstance(error, BadHTTPStatus):
                logger.warning('Could not retrieve %s: %d %s' % (error.args[0], error.args[3], error.args[4]))
            else:
                logger.warning(error)

        hasProcessed = True

if __name__ == '__main__':
    main()<|MERGE_RESOLUTION|>--- conflicted
+++ resolved
@@ -233,12 +233,8 @@
             logger.info('Checking index status of %d files.' % len(self))
             with indexfile.open('r') as f:
                 for line in f.read().splitlines():
-<<<<<<< HEAD
-                    logger.debug(len(self.files))
-=======
                     if len(self.files) == 0:
                         break
->>>>>>> 14f1986c
                     _,_,info = line.split(' ', 2)
                     filename = json.loads(info)['filename']
                     position = bisect.bisect_left(self.files, filename)
